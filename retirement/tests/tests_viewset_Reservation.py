--- conflicted
+++ resolved
@@ -381,13 +381,8 @@
             'cancelation_action': None,
             'cancelation_date': None,
             'cancelation_reason': None,
-<<<<<<< HEAD
             'refundable': False,
             'exchangeable': False,
-=======
-            'refundable': True,
-            'exchangeable': True,
->>>>>>> b09e695d
             'retirement': 'http://testserver/retirement/retirements/2',
             'order_line': 'http://testserver/order_lines/1',
             'retirement_details': {
